import os
from datetime import datetime
from datetime import timedelta
from operator import attrgetter

import numpy as np
import xarray as xr
from xarray.backends import BackendArray
from xarray.backends import BackendEntrypoint
from xarray.core import indexing

from xarray_selafin import Serafin


DEFAULT_DATE_START = (1900, 1, 1, 0, 0, 0)


def compute_duration_between_datetime(t0, time_serie):
    return (time_serie - t0).astype("timedelta64[s]").astype(float)


def read_serafin(f, lang):
    resin = Serafin.Read(f, lang)
    resin.__enter__()
    resin.read_header()
    resin.get_time()
    return resin


def write_serafin(fout, ds):
    # Title
    try:
        title = ds.attrs["title"]
    except KeyError:
        title = "Converted with array-serafin"

    slf_header = Serafin.SerafinHeader(title)

    # File precision
    try:
        float_size = ds.attrs["float_size"]
    except KeyError:
        float_size = 4  # Default: single precision
    if float_size == 4:
        slf_header.to_single_precision()
    elif float_size == 8:
        slf_header.to_double_precision()
    else:
        raise NotImplementedError

    try:
        slf_header.endian = ds.attrs["endian"]
    except KeyError:
        pass  # Default: ">"

    try:
        slf_header.nb_frames = ds.time.size
    except AttributeError:
        slf_header.nb_frames = 0

    try:
        slf_header.date = ds.attrs["date_start"]
    except KeyError:
        # Retrieve starting date from first time
        if slf_header.nb_frames == 0:
            first_time = ds.time
        else:
            first_time = ds.time[0]
        first_date_str = first_time.values.astype(str)  # "1900-01-01T00:00:00.000000000"
        first_date_str = first_date_str.rstrip("0") + "0"  # "1900-01-01T00:00:00.0"
        try:
            date = datetime.strptime(first_date_str, "%Y-%m-%dT%H:%M:%S.%f")
            slf_header.date = attrgetter("year", "month", "day", "hour", "minute", "second")(date)
        except ValueError:
            slf_header.date = DEFAULT_DATE_START

    # Variables
    try:
        slf_header.language = ds.attrs["language"]
    except KeyError:
        slf_header.language = Serafin.LANG
    for var in ds.data_vars:
        try:
            name, unit = ds.attrs["variables"][var]
            slf_header.add_variable_str(var, name, unit)
        except KeyError:
            try:
                slf_header.add_variable_from_ID(var)
            except Serafin.SerafinRequestError:
                slf_header.add_variable_str(var, var, "?")
    slf_header.nb_var = len(slf_header.var_IDs)

    if "plan" in ds.dims:  # 3D
        is_2d = False
        nplan = len(ds.plan)
        slf_header.nb_nodes_per_elem = 6
        slf_header.nb_elements = len(ds.attrs["ikle2"]) * (nplan - 1)
    else:  # 2D
        is_2d = True
        nplan = 1  # just to do a multiplication
        slf_header.nb_nodes_per_elem = ds.attrs["ikle2"].shape[1]
        slf_header.nb_elements = len(ds.attrs["ikle2"])

    slf_header.nb_nodes = ds.sizes["node"] * nplan
    slf_header.nb_nodes_2d = ds.sizes["node"]

    x = ds.coords["x"].values
    y = ds.coords["y"].values
    if not is_2d:
        x = np.tile(x, nplan)
        y = np.tile(y, nplan)
    slf_header.x = x
    slf_header.y = y
    slf_header.mesh_origin = (0, 0)  # Should be integers
    slf_header.x_stored = x - slf_header.mesh_origin[0]
    slf_header.y_stored = y - slf_header.mesh_origin[1]
    slf_header.ikle_2d = ds.attrs["ikle2"]
    if is_2d:
        slf_header.ikle = slf_header.ikle_2d.flatten()
    else:
        try:
            slf_header.ikle = ds.attrs["ikle3"]
        except KeyError:
            # Rebuild IKLE from 2D
            slf_header.ikle = slf_header.compute_ikle(len(ds.plan), slf_header.nb_nodes_per_elem)

    try:
        slf_header.ipobo = ds.attrs["ipobo"]
    except KeyError:
        # Rebuild IPOBO
        slf_header.build_ipobo()

    if "plan" in ds.dims:  # 3D
        slf_header.nb_planes = len(ds.plan)
        slf_header.is_2d = False
        shape = (slf_header.nb_var, slf_header.nb_planes, slf_header.nb_nodes_2d)
    else:  # 2D (converted if required)
        # if ds.attrs["type"] == "3D":
        #     slf_header.is_2d = False  # to enable conversion from 3D
        #     slf_header = slf_header.copy_as_2d()
        slf_header.is_2d = True
        shape = (slf_header.nb_var, slf_header.nb_nodes_2d)

    try:
        slf_header.params = ds.attrs["params"]
    except KeyError:
        slf_header.build_params()

    with Serafin.Write(fout, slf_header.language, overwrite=True) as resout:
        resout.write_header(slf_header)

        t0 = np.datetime64(datetime(*slf_header.date))

<<<<<<< HEAD
        try:
            time_serie = compute_duration_between_datetime(t0, ds.time.values)
        except AttributeError:
            return  # no time (header only is written)
        if isinstance(time_serie, float):
            time_serie = [time_serie]
        for it, t_ in enumerate(time_serie):
            temp = np.empty(shape, dtype=slf_header.np_float_type)
            for iv, var in enumerate(slf_header.var_IDs):
                if slf_header.nb_frames == 1:
                    temp[iv] = ds[var]
                else:
                    temp[iv] = ds.isel(time=it)[var]
                if slf_header.nb_planes > 1:
                    temp[iv] = np.reshape(np.ravel(temp[iv]), (slf_header.nb_planes, slf_header.nb_nodes_2d))
            resout.write_entire_frame(
                slf_header,
                t_,
                np.reshape(temp, (slf_header.nb_var, slf_header.nb_nodes)),
            )
=======
    try:
        time_serie = compute_duration_between_datetime(t0, ds.time.values)
    except AttributeError:
        return  # no time (header only is written)
    if isinstance(time_serie, float):
        time_serie = [time_serie]
    for it, t_ in enumerate(time_serie):
        temp = np.empty(shape, dtype=slf_header.np_float_type)
        for iv, var in enumerate(slf_header.var_IDs):
            if slf_header.nb_frames == 1:
                temp[iv] = ds[var].values
            else:
                temp[iv] = ds.isel(time=it)[var].values
            if slf_header.nb_planes > 1:
                temp[iv] = np.reshape(np.ravel(temp[iv]), (slf_header.nb_planes, slf_header.nb_nodes_2d))
        resout.write_entire_frame(
            slf_header,
            t_,
            np.reshape(temp, (slf_header.nb_var, slf_header.nb_nodes)),
        )
>>>>>>> 0a3bd5d5


class SelafinLazyArray(BackendArray):
    # not implemented yet: too slow
    def __init__(self, slf_reader, var, dtype, shape):
        self.slf_reader = slf_reader
        self.var = var
        self.dtype = dtype
        self.shape = shape

    def __getitem__(self, key):
        return indexing.explicit_indexing_adapter(
            key,
            self.shape,
            indexing.IndexingSupport.BASIC,
            self._raw_indexing_method,
        )

    def _raw_indexing_method(self, key):
        if isinstance(key, tuple):
            if len(key) == 3:
                time_key, node_key, plan_key = key
            elif len(key) == 2:
                time_key, node_key = key
                plan_key = None
            else:
                raise NotImplementedError
        else:
            raise NotImplementedError

        # Convert time_key and node_key to ranges to handle steps and to list indices for SELAFIN reader
        if isinstance(time_key, slice):
            time_indices = range(*time_key.indices(self.shape[0]))
        elif isinstance(time_key, int):
            time_indices = [time_key]
        else:
            raise ValueError("time_key must be an integer or slice")

        if isinstance(node_key, slice):
            node_indices = range(*node_key.indices(self.shape[1]))
        elif isinstance(node_key, int):
            node_indices = [node_key]
        else:
            raise ValueError("node_key must be an integer or slice")

        if plan_key is not None:
            if isinstance(plan_key, slice):
                plan_indices = range(*plan_key.indices(self.shape[2]))
            elif isinstance(plan_key, int):
                plan_indices = [plan_key]
            else:
                raise ValueError("plan_key must be an integer or slice")
            data_shape = (len(time_indices), len(node_indices), len(plan_indices))
        else:
            data_shape = (len(time_indices), len(node_indices))

        # Initialize data array to hold the result
        data = np.empty(data_shape, dtype=self.dtype)

        # Iterate over the time indices to read the required time steps
        for it, t in enumerate(time_indices):
            temp = self.slf_reader.read_var_in_frame(t, self.var)  # shape = (nb_nodes,)
            temp = np.reshape(temp, self.shape[1:])  # shape = (nb_nodes_2d, nb_planes)
            if node_key == slice(None) and plan_key == slice(None):  # speedup if not selection
                data[it] = temp
            else:
                if plan_key is None:
                    data[it] = temp[node_indices]
                else:
                    values = temp[node_indices][:, plan_indices]
                    data[it] = np.reshape(values, (len(plan_indices), len(node_indices))).T

        # Remove dimension if key was an integer
        if isinstance(node_key, int):
            if plan_key is None:
                data = data[:, 0]
            else:
                data = data[:, 0, :]
        if isinstance(plan_key, int):
            data = data[..., 0]
        if isinstance(time_key, int):
            data = data[0, ...]
        return data


class SelafinBackendEntrypoint(BackendEntrypoint):
    def open_dataset(
        self,
        filename_or_obj,
        *,
        drop_variables=None,
        decode_times=True,
        # Below are custom arguments
        lazy_loading=True,
        lang=Serafin.LANG,
    ):
        # Initialize SELAFIN reader
        slf = read_serafin(filename_or_obj, lang)
        is_2d = slf.header.is_2d

        # Prepare dimensions, coordinates, and data variables
        if slf.header.date is None:
            slf.header.date = DEFAULT_DATE_START
        times = [datetime(*slf.header.date) + timedelta(seconds=t) for t in slf.time]
        npoin2 = slf.header.nb_nodes_2d
        ndp3 = slf.header.nb_nodes_per_elem
        nplan = slf.header.nb_planes
        x = slf.header.x
        y = slf.header.y
        vars = slf.header.var_IDs

        # Create data variables
        data_vars = {}
        dtype = np.dtype(slf.header.np_float_type)

        if nplan == 0:
            shape = (len(times), npoin2)
            dims = ["time", "node"]
        else:
            shape = (len(times), nplan, npoin2)
            dims = ["time", "plan", "node"]

        for var in vars:
            if lazy_loading:
                lazy_array = SelafinLazyArray(slf, var, dtype, shape)
                data = indexing.LazilyIndexedArray(lazy_array)
                data_vars[var] = xr.Variable(dims=dims, data=data)
            else:
                data = np.empty(shape, dtype=dtype)
                for time_index, t in enumerate(times):
                    values = slf.read_var_in_frame(time_index, var)
                    if is_2d:
                        data[time_index, :] = values
                    else:
                        data[time_index, :, :] = np.reshape(values, (nplan, npoin2))
                data_vars[var] = xr.Variable(dims=dims, data=data)

        coords = {
            "x": ("node", x[:npoin2]),
            "y": ("node", y[:npoin2]),
            "time": times,
            # Consider how to include IPOBO (with node and plan dimensions?)
            # if it's essential for your analysis
        }

        ds = xr.Dataset(data_vars=data_vars, coords=coords)

        # Avoid a ResourceWarning (unclosed file)
        def close():
            slf.__exit__()
        ds.set_close(close)

        ds.attrs["title"] = slf.header.title.decode(Serafin.SLF_EIT).strip()
        ds.attrs["language"] = slf.header.language
        ds.attrs["float_size"] = slf.header.float_size
        ds.attrs["endian"] = slf.header.endian
        ds.attrs["params"] = slf.header.params
        ds.attrs["ipobo"] = slf.header.ipobo
        ds.attrs["ikle2"] = slf.header.ikle_2d
        if not is_2d:
            ds.attrs["ikle3"] = np.reshape(slf.header.ikle, (slf.header.nb_elements, ndp3))
        ds.attrs["variables"] = {
            var_ID: (name.decode(Serafin.SLF_EIT).rstrip(), unit.decode(Serafin.SLF_EIT).rstrip())
            for var_ID, name, unit in slf.header.iter_on_all_variables()
        }
        ds.attrs["date_start"] = slf.header.date

        return ds

    @staticmethod
    def guess_can_open(filename_or_obj):
        try:
            _, ext = os.path.splitext(str(filename_or_obj))
        except TypeError:
            return False
        return ext.lower() in {".slf"}

    description = "A SELAFIN file format backend for Xarray"
    url = "https://www.example.com/selafin_backend_documentation"


@xr.register_dataset_accessor("selafin")
class SelafinAccessor:
    def __init__(self, xarray_obj):
        self._obj = xarray_obj

    def write(self, filepath, **kwargs):
        """
        Write data from an Xarray dataset to a SELAFIN file.
        Parameters:
        - filename: String with the path to the output SELAFIN file.
        """
        ds = self._obj
        write_serafin(filepath, ds)<|MERGE_RESOLUTION|>--- conflicted
+++ resolved
@@ -151,28 +151,6 @@
 
         t0 = np.datetime64(datetime(*slf_header.date))
 
-<<<<<<< HEAD
-        try:
-            time_serie = compute_duration_between_datetime(t0, ds.time.values)
-        except AttributeError:
-            return  # no time (header only is written)
-        if isinstance(time_serie, float):
-            time_serie = [time_serie]
-        for it, t_ in enumerate(time_serie):
-            temp = np.empty(shape, dtype=slf_header.np_float_type)
-            for iv, var in enumerate(slf_header.var_IDs):
-                if slf_header.nb_frames == 1:
-                    temp[iv] = ds[var]
-                else:
-                    temp[iv] = ds.isel(time=it)[var]
-                if slf_header.nb_planes > 1:
-                    temp[iv] = np.reshape(np.ravel(temp[iv]), (slf_header.nb_planes, slf_header.nb_nodes_2d))
-            resout.write_entire_frame(
-                slf_header,
-                t_,
-                np.reshape(temp, (slf_header.nb_var, slf_header.nb_nodes)),
-            )
-=======
     try:
         time_serie = compute_duration_between_datetime(t0, ds.time.values)
     except AttributeError:
@@ -193,7 +171,6 @@
             t_,
             np.reshape(temp, (slf_header.nb_var, slf_header.nb_nodes)),
         )
->>>>>>> 0a3bd5d5
 
 
 class SelafinLazyArray(BackendArray):
